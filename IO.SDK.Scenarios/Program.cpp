--- conflicted
+++ resolved
@@ -41,7 +41,6 @@
                                                                                            6700000.0,
                                                                                            0.3,
                                                                                            50.0 * IO::SDK::Constants::DEG_RAD,
-<<<<<<< HEAD
                                                                                            40.0 * IO::SDK::Constants::DEG_RAD,
                                                                                            0.0 * IO::SDK::Constants::DEG_RAD,
                                                                                            0.0,
@@ -56,22 +55,6 @@
                                                                                           10.0 * IO::SDK::Constants::DEG_RAD,
                                                                                           0.0,
                                                                                           startEpoch,
-=======
-                                                                                           53.90 * IO::SDK::Constants::DEG_RAD,
-                                                                                           92.34 * IO::SDK::Constants::DEG_RAD,
-                                                                                           0.0,
-                                                                                           IO::SDK::Time::TDB("2021-06-02T00:00:00"),
-                                                                                           IO::SDK::Frames::InertialFrames::GetICRF());
-    //Define target orbit
-    auto targetOrbit = std::make_shared<IO::SDK::OrbitalParameters::ConicOrbitalElements>(earth,
-                                                                                          6720000.0,
-                                                                                          0.3,
-                                                                                          50.3 * IO::SDK::Constants::DEG_RAD,
-                                                                                          50.0 * IO::SDK::Constants::DEG_RAD,
-                                                                                          90.0 * IO::SDK::Constants::DEG_RAD,
-                                                                                          0.0,
-                                                                                          IO::SDK::Time::TDB("2021-06-02T00:00:00"),
->>>>>>> b9518e75
                                                                                           IO::SDK::Frames::InertialFrames::GetICRF());
     //Compute launch windows
     IO::SDK::Maneuvers::Launch launch(ls, ls, true, *parkingOrbit);
@@ -105,15 +88,7 @@
     IO::SDK::Integrators::VVIntegrator integrator(step, forces);
 
     //Configure propagator
-<<<<<<< HEAD
     IO::SDK::Propagators::Propagator propagator(spacecraft, integrator, IO::SDK::Time::Window(startEpoch, endEpoch));
-=======
-    IO::SDK::Time::UTC startEpoch("2021-06-02T00:00:00");
-    IO::SDK::Time::UTC endEpoch("2021-06-02T13:00:00");
-    IO::SDK::Propagators::Propagator propagator(spacecraft, integrator, IO::SDK::Time::Window(startEpoch.ToTDB(), endEpoch.ToTDB()));
-
-    //Configure maneuvers
->>>>>>> b9518e75
 
     //We define which engines can be used to realize maneuvers
     auto engine1 = spacecraft.GetEngine("serialNumber1");
@@ -128,12 +103,7 @@
     IO::SDK::Maneuvers::ApogeeHeightChangingManeuver finalApogeeChanging(engines, propagator, targetOrbit->GetApogeeVector().Magnitude());
 
     //We link maneuvers
-<<<<<<< HEAD
     planeAlignment.SetNextManeuver(apsidalAlignment).SetNextManeuver(phasing).SetNextManeuver(apogeeChange);
-=======
-    planeAlignment.SetNextManeuver(apogeeChange).SetNextManeuver(apsidalAlignment);
-    // planeAlignment.SetNextManeuver(apogeeChange).SetNextManeuver(apsidalAlignment).SetNextManeuver(phasing).SetNextManeuver(finalApogeeChanging);
->>>>>>> b9518e75
 
     //We define the first maneuver in standby
     propagator.SetStandbyManeuver(&planeAlignment);
@@ -149,7 +119,6 @@
     auto som = spacecraft.ReadEphemeris(IO::SDK::Frames::InertialFrames::GetICRF(), IO::SDK::AberrationsEnum::None, endEpoch, *earth).GetRightAscendingNodeLongitude() * IO::SDK::Constants::RAD_DEG;
 
     auto tecc = targetOrbit->GetEccentricity();
-<<<<<<< HEAD
     auto secc = spacecraft.ReadEphemeris(IO::SDK::Frames::InertialFrames::GetICRF(), IO::SDK::AberrationsEnum::None, endEpoch, *earth).GetEccentricity();
 
     auto tw = targetOrbit->GetPeriapsisArgument() * IO::SDK::Constants::RAD_DEG;
@@ -164,23 +133,4 @@
     auto tv = targetOrbit->GetTrueAnomaly(endEpoch) * IO::SDK::Constants::RAD_DEG;
     auto sv = spacecraft.ReadEphemeris(IO::SDK::Frames::InertialFrames::GetICRF(), IO::SDK::AberrationsEnum::None, endEpoch, *earth).GetTrueAnomaly() * IO::SDK::Constants::RAD_DEG;
     
-=======
-    auto secc = spacecraft.ReadEphemeris(IO::SDK::Frames::InertialFrames::GetICRF(), IO::SDK::AberrationsEnum::None, endEpoch.ToTDB(), *earth).GetEccentricity();
-
-    auto tw = targetOrbit->GetPeriapsisArgument() * IO::SDK::Constants::RAD_DEG;
-    auto sw = spacecraft.ReadEphemeris(IO::SDK::Frames::InertialFrames::GetICRF(), IO::SDK::AberrationsEnum::None, endEpoch.ToTDB(), *earth).GetPeriapsisArgument() * IO::SDK::Constants::RAD_DEG;
-    //     2459368.250000000 = A.D. 2021-Jun-02 18:00:00.0000 TDB
-    //  EC= 1.645965536521140E-03 QR= 6.781987029515979E+03 IN= 5.172225994694696E+01
-    //  OM= 5.390581000057843E+01 W = 9.234298392810511E+01 Tp=  2459368.280228322838
-    //  N = 6.460750212192097E-02 MA= 1.912628368599871E+02 TA= 1.912260728883235E+02
-    //  A = 6.793168350504695E+03 AD= 6.804349671493411E+03 PR= 5.572108318328778E+03
-
-    //first launch window
-    // ASSERT_STREQ("2021-06-02 18:08:00.980377 (UTC)", windows[0].GetWindow().GetStartDate().ToString().c_str());
-    // ASSERT_EQ(3, windows[0].GetLaunchSite()->GetId());
-    // ASSERT_DOUBLE_EQ(44.906290078823638, windows[0].GetInertialAzimuth() * IO::SDK::Constants::RAD_DEG);
-    // ASSERT_DOUBLE_EQ(42.657119977138009, windows[0].GetNonInertialAzimuth() * IO::SDK::Constants::RAD_DEG);
-    // ASSERT_DOUBLE_EQ(7665.2355903714715, windows[0].GetInertialInsertionVelocity());
-    // ASSERT_DOUBLE_EQ(7382.1537527826185, windows[0].GetNonInertialInsertionVelocity());
->>>>>>> b9518e75
 }