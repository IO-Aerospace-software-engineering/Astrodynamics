/*
 Copyright (c) 2023. Sylvain Guillet (sylvain.guillet@tutamail.com)
 */

#include<gtest/gtest.h>
#include "TestParameters.h"
#include "Proxy.h"
#include "InertialFrames.h"
#include "NadirAttitude.h"
#include <Converters.cpp>

TEST(API, DTOSize)
{
    auto size2 = sizeof(IO::Astrodynamics::API::DTO::ScenarioDTO);
    ASSERT_EQ(18776, size2);
}

TEST(API, TDBToString)
{
    auto res = TDBToStringProxy(0.0);
    ASSERT_STREQ("2000-01-01 12:00:00.000000 (TDB)", res);
}

TEST(API, UTCToString)
{
    auto res = UTCToStringProxy(0.0);
    ASSERT_STREQ("2000-01-01 12:00:00.000000 (UTC)", res);
}

TEST(API, SiteAndSpacecraftPropagation)
{
    //Configure site
    IO::Astrodynamics::API::DTO::ScenarioDTO scenario{};
    scenario.Name = "scenatiosites";
    scenario.Window.start = 668085625.01523638;
    scenario.Window.end = 668174330.814560;

    //Define celestial body involved in the propagation
    scenario.CelestialBodiesId[0] = 399;
    scenario.CelestialBodiesId[1] = 10;

    //Configure site
    scenario.Sites[0].id = 399033;
    scenario.Sites[0].name = "S33";
    std::string sitePath(SitePath);
    scenario.Sites[0].directoryPath = sitePath.c_str();
    scenario.Sites[0].bodyId = 399;
    scenario.Sites[0].coordinates.longitude = -1.4137166941154069;
    scenario.Sites[0].coordinates.latitude = 0.49741883681838395;
    scenario.Sites[0].coordinates.altitude = 0.0;

    //Configure spacecraft
    scenario.Spacecraft.id = -1111;
    scenario.Spacecraft.name = "spc1";
    scenario.Spacecraft.dryOperatingMass = 1000.0;
    scenario.Spacecraft.maximumOperatingMass = 3000.0;
    scenario.Spacecraft.initialOrbitalParameter.centerOfMotionId = 399;
    scenario.Spacecraft.initialOrbitalParameter.epoch = 668085625.01523638;
    scenario.Spacecraft.initialOrbitalParameter.inertialFrame = "J2000";
    scenario.Spacecraft.initialOrbitalParameter.position.x = 6800.0;
    scenario.Spacecraft.initialOrbitalParameter.position.y = 0.0;
    scenario.Spacecraft.initialOrbitalParameter.position.z = 0.0;
    scenario.Spacecraft.initialOrbitalParameter.velocity.x = 0.0;
    scenario.Spacecraft.initialOrbitalParameter.velocity.y = 8.0;
    scenario.Spacecraft.initialOrbitalParameter.velocity.z = 0.0;

    std::string spacecraftPath(SpacecraftPath);
    scenario.Spacecraft.directoryPath = spacecraftPath.c_str();

    PropagateProxy(scenario);
}

TEST(API, SpacecraftPropagation)
{
    //Configure Scenario
    IO::Astrodynamics::API::DTO::ScenarioDTO scenario{};
    scenario.Name = "scenatiosites";
    scenario.Window.start = 668085625.015240;
    scenario.Window.end = 668174469.185440;

    //Add involved celestia bodies
    scenario.CelestialBodiesId[0] = 10;
    scenario.CelestialBodiesId[1] = 399;
    scenario.CelestialBodiesId[2] = 301;

    //Add and configure spacecraft
    scenario.Spacecraft.id = -1111;
    scenario.Spacecraft.name = "spc1";
    scenario.Spacecraft.dryOperatingMass = 1000.0;
    scenario.Spacecraft.maximumOperatingMass = 10000.0;
    std::string spacecraftPath(SpacecraftPath);
    scenario.Spacecraft.directoryPath = spacecraftPath.c_str();
    scenario.Spacecraft.initialOrbitalParameter.centerOfMotionId = 399;
    scenario.Spacecraft.initialOrbitalParameter.epoch = 667915269.18539762;
    scenario.Spacecraft.initialOrbitalParameter.inertialFrame = IO::Astrodynamics::Frames::InertialFrames::GetICRF().ToCharArray();
    scenario.Spacecraft.initialOrbitalParameter.position.x = 5056554.1874925727;
    scenario.Spacecraft.initialOrbitalParameter.position.y = 4395595.4942363985;
    scenario.Spacecraft.initialOrbitalParameter.position.z = 0.0;
    scenario.Spacecraft.initialOrbitalParameter.velocity.x = -3708.6305608890916;
    scenario.Spacecraft.initialOrbitalParameter.velocity.y = 4266.2914313011433;
    scenario.Spacecraft.initialOrbitalParameter.velocity.z = 6736.8538488755494;

    //Add a fuel tank to spacecraft
    scenario.Spacecraft.fuelTank[0].id = 1;
    scenario.Spacecraft.fuelTank[0].serialNumber = "ft1";
    scenario.Spacecraft.fuelTank[0].capacity = 9000;
    scenario.Spacecraft.fuelTank[0].quantity = 9000;

    //Add engine to spacecraft
    scenario.Spacecraft.engines[0].id = 1;
    scenario.Spacecraft.engines[0].name = "eng1";
    scenario.Spacecraft.engines[0].serialNumber = "eng1";
    scenario.Spacecraft.engines[0].fuelTankSerialNumber = "ft1";
    scenario.Spacecraft.engines[0].fuelFlow = 50.0;
    scenario.Spacecraft.engines[0].isp = 450.0;

    //Add payload to spacecraft
    scenario.Spacecraft.payloads[0].serialNumber = "pl1";
    scenario.Spacecraft.payloads[0].name = "pl1";
    scenario.Spacecraft.payloads[0].mass = 50;

    //Configure orbital maneuver
    scenario.Spacecraft.orbitalPlaneChangingManeuvers[0].targetOrbit.position.x = 4390853.7278876612;
    scenario.Spacecraft.orbitalPlaneChangingManeuvers[0].targetOrbit.position.y = 5110607.0005866792;
    scenario.Spacecraft.orbitalPlaneChangingManeuvers[0].targetOrbit.position.z = 917659.86391987884;
    scenario.Spacecraft.orbitalPlaneChangingManeuvers[0].targetOrbit.velocity.x = -4979.4693432656513;
    scenario.Spacecraft.orbitalPlaneChangingManeuvers[0].targetOrbit.velocity.y = 3033.2639866911495;
    scenario.Spacecraft.orbitalPlaneChangingManeuvers[0].targetOrbit.velocity.z = 6933.1803797017265;
    scenario.Spacecraft.orbitalPlaneChangingManeuvers[0].targetOrbit.centerOfMotionId = 399;
    scenario.Spacecraft.orbitalPlaneChangingManeuvers[0].targetOrbit.epoch = 667915269.18539762;
    scenario.Spacecraft.orbitalPlaneChangingManeuvers[0].targetOrbit.inertialFrame = IO::Astrodynamics::Frames::InertialFrames::GetICRF().ToCharArray();
    scenario.Spacecraft.orbitalPlaneChangingManeuvers[0].engines[0] = "eng1";
    scenario.Spacecraft.orbitalPlaneChangingManeuvers[0].maneuverOrder = 0;

    //Execute propagation
    PropagateProxy(scenario);

    IO::Astrodynamics::Time::TDB tdbStart(
            std::chrono::duration<double>(scenario.Spacecraft.orbitalPlaneChangingManeuvers[0].thrustWindow.start));
    IO::Astrodynamics::Time::TDB tdbEnd(
            std::chrono::duration<double>(scenario.Spacecraft.orbitalPlaneChangingManeuvers[0].thrustWindow.end));
    ASSERT_STREQ("2021-03-04 00:31:35.852047 (TDB)", tdbStart.ToString().c_str());
    ASSERT_STREQ("2021-03-04 00:31:44.178432 (TDB)", tdbEnd.ToString().c_str());
}

TEST(API, FindWindowsOnCoordinateConstraintProxy)
{
    IO::Astrodynamics::API::DTO::WindowDTO windows[1000];
    IO::Astrodynamics::API::DTO::WindowDTO searchWindow{};
    searchWindow.start = 730036800.0;
    searchWindow.end = 730123200;
    FindWindowsOnCoordinateConstraintProxy(searchWindow, 399013, 301, "DSS-13_TOPO", "LATITUDINAL", "LATITUDE", ">",
                                           0.0, 0.0, "NONE", 60.0,
                                           windows);

    ASSERT_STREQ("2023-02-19 14:33:08.918098 (TDB)", ToTDBWindow(windows[0]).GetStartDate().ToString().c_str());
    ASSERT_STREQ("2023-02-19 23:58:50.814787 (UTC)", ToTDBWindow(windows[0]).GetEndDate().ToUTC().ToString().c_str());
}

TEST(API, FindWindowsOnDistanceConstraintProxy)
{
    IO::Astrodynamics::API::DTO::WindowDTO windows[1000];
    IO::Astrodynamics::API::DTO::WindowDTO searchWindow{};
    searchWindow.start = IO::Astrodynamics::Time::TDB("2007 JAN 1").GetSecondsFromJ2000().count();
    searchWindow.end = IO::Astrodynamics::Time::TDB("2007 APR 1").GetSecondsFromJ2000().count();
    FindWindowsOnDistanceConstraintProxy(searchWindow, 399, 301, ">", 400000000, "NONE", 86400.0, windows);

    ASSERT_STREQ("2007-01-08 00:11:07.628591 (TDB)", ToTDBWindow(windows[0]).GetStartDate().ToString().c_str());
    ASSERT_STREQ("2007-01-13 06:37:47.948144 (TDB)", ToTDBWindow(windows[0]).GetEndDate().ToString().c_str());
    ASSERT_STREQ("2007-03-29 22:53:58.151896 (TDB)", ToTDBWindow(windows[3]).GetStartDate().ToString().c_str());
    ASSERT_STREQ("2007-04-01 00:01:05.185654 (TDB)", ToTDBWindow(windows[3]).GetEndDate().ToString().c_str());
}

TEST(API, FindWindowsOnIlluminationConstraintProxy)
{
    IO::Astrodynamics::API::DTO::WindowDTO windows[1000];
    IO::Astrodynamics::API::DTO::WindowDTO searchWindow{};
    searchWindow.start = IO::Astrodynamics::Time::TDB("2021-05-17 12:00:00 TDB").GetSecondsFromJ2000().count();
    searchWindow.end = IO::Astrodynamics::Time::TDB("2021-05-18 12:00:00 TDB").GetSecondsFromJ2000().count();
    IO::Astrodynamics::API::DTO::GeodeticDTO geodetic(2.2 * IO::Astrodynamics::Constants::DEG_RAD, 48.0 * IO::Astrodynamics::Constants::DEG_RAD, 0.0);
    FindWindowsOnIlluminationConstraintProxy(searchWindow, 10, "SUN", 399, "IAU_EARTH",
                                             geodetic, "INCIDENCE", "<",
                                             IO::Astrodynamics::Constants::PI2 - IO::Astrodynamics::Constants::OfficialTwilight, 0.0,
                                             "CN+S", 4.5 * 60 * 60, "Ellipsoid", windows);

    ASSERT_STREQ("2021-05-17 12:00:00.000000 (TDB)", ToTDBWindow(windows[0]).GetStartDate().ToString().c_str());
    ASSERT_STREQ("2021-05-17 19:34:33.699813 (UTC)", ToTDBWindow(windows[0]).GetEndDate().ToUTC().ToString().c_str());
    ASSERT_STREQ("2021-05-18 04:17:40.875540 (UTC)", ToTDBWindow(windows[1]).GetStartDate().ToUTC().ToString().c_str());
    ASSERT_STREQ("2021-05-18 12:00:00.000000 (TDB)", ToTDBWindow(windows[1]).GetEndDate().ToString().c_str());
}

TEST(API, FindWindowsOnOccultationConstraintProxy)
{
    IO::Astrodynamics::API::DTO::WindowDTO windows[1000];
    IO::Astrodynamics::API::DTO::WindowDTO searchWindow{};
    searchWindow.start = IO::Astrodynamics::Time::TDB("2001 DEC 13").GetSecondsFromJ2000().count();
    searchWindow.end = IO::Astrodynamics::Time::TDB("2001 DEC 15").GetSecondsFromJ2000().count();
    FindWindowsOnOccultationConstraintProxy(searchWindow, 399, 10, "IAU_SUN", "ELLIPSOID", 301, "IAU_MOON", "ELLIPSOID",
                                            "ANY", "LT", 3600.0, windows);

    ASSERT_STREQ("2001-12-14 20:10:15.410588 (TDB)", ToTDBWindow(windows[0]).GetStartDate().ToString().c_str());
    ASSERT_STREQ("2001-12-14 21:35:49.100520 (TDB)", ToTDBWindow(windows[0]).GetEndDate().ToString().c_str());
}

<<<<<<< HEAD
TEST(API, FindWindowsInFieldOfViewConstraintProxy) {
=======

TEST(API, FindWindowsInFieldOfViewConstraintProxy)
{
>>>>>>> 4e09e10f
    IO::Astrodynamics::Math::Vector3D orientation{1.0, 0.0, 0.0};
    IO::Astrodynamics::Math::Vector3D boresight{0.0, 0.0, 1.0};
    IO::Astrodynamics::Math::Vector3D fovvector{1.0, 0.0, 0.0};

    auto sun = std::make_shared<IO::Astrodynamics::Body::CelestialBody>(10);
    auto earth = std::make_shared<IO::Astrodynamics::Body::CelestialBody>(399, sun);
    auto moon = std::make_shared<IO::Astrodynamics::Body::CelestialBody>(301, earth);
    double a = 6800000.0;
    auto v = std::sqrt(earth->GetMu() / a);
    IO::Astrodynamics::Time::TDB epoch("2021-JUN-10 00:00:00.0000 TDB");

    std::unique_ptr<IO::Astrodynamics::OrbitalParameters::OrbitalParameters> orbitalParams = std::make_unique<IO::Astrodynamics::OrbitalParameters::StateVector>(
            earth,
            IO::Astrodynamics::Math::Vector3D(a, 0.0, 0.0),
            IO::Astrodynamics::Math::Vector3D(0.0, v, 0.0),
            epoch,
            IO::Astrodynamics::Frames::InertialFrames::GetICRF());
    IO::Astrodynamics::Body::Spacecraft::Spacecraft s{-179, "SC179", 1000.0, 3000.0, std::string(SpacecraftPath),
                                                      std::move(orbitalParams)};

    s.AddCircularFOVInstrument(789, "CAMERA789", orientation, boresight, fovvector, 1.5);

    //==========PROPAGATOR====================
    auto step{IO::Astrodynamics::Time::TimeSpan(1.0s)};
    IO::Astrodynamics::Time::TimeSpan duration(6447.0s);

    std::vector<IO::Astrodynamics::Integrators::Forces::Force *> forces{};

    IO::Astrodynamics::Integrators::Forces::GravityForce gravityForce;
    forces.push_back(&gravityForce);
    IO::Astrodynamics::Integrators::VVIntegrator integrator(step, forces);

    IO::Astrodynamics::Propagators::Propagator pro(s, integrator, IO::Astrodynamics::Time::Window(epoch, epoch + duration));

    pro.Propagate();

    IO::Astrodynamics::API::DTO::WindowDTO windows[1000];
    IO::Astrodynamics::API::DTO::WindowDTO searchWindow{};
    searchWindow.start = IO::Astrodynamics::Time::TDB("2021-JUN-10 00:00:00.0000 TDB").GetSecondsFromJ2000().count();
    searchWindow.end = IO::Astrodynamics::Time::TDB("2021-JUN-10 01:47:27.0000 TDB").GetSecondsFromJ2000().count();
    FindWindowsInFieldOfViewConstraintProxy(searchWindow, -179, -179789, 399, "IAU_EARTH", "ELLIPSOID", "LT", 3600,
                                            windows);

    ASSERT_STREQ("2021-06-10 00:00:00.000000 (TDB)", ToTDBWindow(windows[0]).GetStartDate().ToString().c_str());
    ASSERT_STREQ("2021-06-10 00:30:12.460950 (TDB)", ToTDBWindow(windows[0]).GetEndDate().ToString().c_str());

    ASSERT_STREQ("2021-06-10 01:02:53.845054 (TDB)", ToTDBWindow(windows[1]).GetStartDate().ToString().c_str());
    ASSERT_STREQ("2021-06-10 01:47:27.000000 (TDB)", ToTDBWindow(windows[1]).GetEndDate().ToString().c_str());
}

TEST(API, ReadEphemerisProxy)
{
    IO::Astrodynamics::API::DTO::WindowDTO searchWindow{};
    searchWindow.start = 0.0;
    searchWindow.end = 100.0;

    IO::Astrodynamics::API::DTO::StateVectorDTO sv[5000];
    ReadEphemerisProxy(searchWindow, 399, 301, "J2000", "LT", 10.0, sv);
    ASSERT_DOUBLE_EQ(-291569264.48965073, sv[0].position.x);
    ASSERT_DOUBLE_EQ(-266709187.1624887, sv[0].position.y);
    ASSERT_DOUBLE_EQ(-76099155.244104564, sv[0].position.z);
    ASSERT_DOUBLE_EQ(643.53061483971885, sv[0].velocity.x);
    ASSERT_DOUBLE_EQ(-666.08181440799092, sv[0].velocity.y);
    ASSERT_DOUBLE_EQ(-301.32283209101018, sv[0].velocity.z);
    ASSERT_DOUBLE_EQ(399, sv[0].centerOfMotionId);
    ASSERT_STREQ("J2000", sv[0].inertialFrame);
    ASSERT_DOUBLE_EQ(0.0, sv[0].epoch);
}

TEST(API, ReadEphemerisProxyException)
{
    IO::Astrodynamics::API::DTO::WindowDTO searchWindow{};
    searchWindow.start = 0.0;
    searchWindow.end = 10001.0;

    IO::Astrodynamics::API::DTO::StateVectorDTO sv[5000];
    ASSERT_THROW(ReadEphemerisProxy(searchWindow, 399, 301, "J2000", "LT", 1.0, sv),
                 IO::Astrodynamics::Exception::InvalidArgumentException);
}

TEST(API, ReadSpacecraftOrientationProxy)
{
    auto earth = std::make_shared<IO::Astrodynamics::Body::CelestialBody>(399); //GEOPHYSICAL PROPERTIES provided by JPL

    auto startDate = IO::Astrodynamics::Time::TDB("2021-01-01 13:00:00 (TDB)");
    auto endDate = IO::Astrodynamics::Time::TDB("2021-01-01 13:01:00 (TDB)");

    std::unique_ptr<IO::Astrodynamics::OrbitalParameters::OrbitalParameters> orbitalParams1 = std::make_unique<IO::Astrodynamics::OrbitalParameters::StateVector>(
            earth,
            IO::Astrodynamics::Math::Vector3D(6678000.0,
                                              0.0, 0.0),
            IO::Astrodynamics::Math::Vector3D(0.0, 7727.0,
                                              0.0),
            startDate,
            IO::Astrodynamics::Frames::InertialFrames::GetICRF());

    IO::Astrodynamics::Body::Spacecraft::Spacecraft s{-172, "OrientationSpc", 1000.0, 3000.0, std::string(SpacecraftPath),
                                                      std::move(orbitalParams1)};

    IO::Astrodynamics::Integrators::VVIntegrator integrator(IO::Astrodynamics::Time::TimeSpan(1.0s));

    IO::Astrodynamics::Propagators::Propagator prop(s, integrator, IO::Astrodynamics::Time::Window(startDate, endDate));

    s.AddFuelTank("ft1", 1000.0, 900.0);
    s.AddEngine("sn1", "eng1", "ft1", {1.0, 2.0, 3.0}, {4.0, 5.0, 6.0}, 450.0, 50.0);

    auto engine1 = s.GetEngine("sn1");

    std::vector<IO::Astrodynamics::Body::Spacecraft::Engine *> engines;
    engines.push_back(const_cast<IO::Astrodynamics::Body::Spacecraft::Engine *>(engine1));

    IO::Astrodynamics::Maneuvers::Attitudes::NadirAttitude nadir(engines, prop, IO::Astrodynamics::Time::TimeSpan(10s));
    prop.SetStandbyManeuver(&nadir);

    prop.Propagate();
    IO::Astrodynamics::API::DTO::WindowDTO searchWindow{};
    searchWindow.start = startDate.GetSecondsFromJ2000().count();
    searchWindow.end = endDate.GetSecondsFromJ2000().count();

    IO::Astrodynamics::API::DTO::StateOrientationDTO so[10000];
    ReadOrientationProxy(searchWindow, -172, 10.0 * std::pow(2.0, ClockAccuracy), "J2000", 10.0, so);
    ASSERT_DOUBLE_EQ(0.70710678118654757, so[0].orientation.w);
    ASSERT_DOUBLE_EQ(0.0, so[0].orientation.x);
    ASSERT_DOUBLE_EQ(0.0, so[0].orientation.y);
    ASSERT_DOUBLE_EQ(-0.70710678118654746, so[0].orientation.z);
    ASSERT_DOUBLE_EQ(0.0, so[0].angularVelocity.x);
    ASSERT_DOUBLE_EQ(0.0, so[0].angularVelocity.y);
    ASSERT_DOUBLE_EQ(0.0, so[0].angularVelocity.z);
    ASSERT_DOUBLE_EQ(searchWindow.start, so[0].epoch);
    ASSERT_STREQ("J2000", so[0].frame);

}

TEST(API, ReadSpacecraftOrientationProxyException)
{
    IO::Astrodynamics::API::DTO::WindowDTO searchWindow{};
    searchWindow.start = 0.0;
    searchWindow.end = 10001.0;

    IO::Astrodynamics::API::DTO::StateOrientationDTO so[10000];
    ASSERT_THROW(ReadOrientationProxy(searchWindow, -172, 10.0 * std::pow(2.0, ClockAccuracy), "J2000", 1.0, so),
                 IO::Astrodynamics::Exception::InvalidArgumentException);
}

TEST(API, ToTDB)
{
    ASSERT_DOUBLE_EQ(64.183927284669423, ConvertUTCToTDBProxy(0.0));
}

TEST(API, ToUTC)
{
    ASSERT_DOUBLE_EQ(-64.183927263223808, ConvertTDBToUTCProxy(0.0));
}

TEST(API, Version)
{
    ASSERT_STREQ("CSPICE_N0067", GetSpiceVersionProxy());
}

TEST(API, WriteEphemeris)
{
    const int size = 10;
    IO::Astrodynamics::API::DTO::StateVectorDTO sv[size];
    for (int i = 0; i < size; ++i)
    {
        sv[i].position.x = 6800 + i;
        sv[i].position.y = i;
        sv[i].position.z = i;
        sv[i].velocity.x = i;
        sv[i].velocity.y = 8.0 + i * 0.001;
        sv[i].velocity.z = i;
        sv[i].epoch = i;
        sv[i].centerOfMotionId = 399;
        sv[i].inertialFrame = "J2000";
    }

    //Write ephemeris file
    WriteEphemerisProxy("EphemerisTestFile.spk", -135, sv, size);

    //Load ephemeris file
    LoadKernelsProxy("EphemerisTestFile.spk");

    IO::Astrodynamics::API::DTO::WindowDTO window{};
    window.start = 0.0;
    window.end = 9.0;
    IO::Astrodynamics::API::DTO::StateVectorDTO svresult[size];
    ReadEphemerisProxy(window, 399, -135, "J2000", "NONE", 1.0, svresult);
    for (int i = 0; i < size; ++i)
    {
        ASSERT_DOUBLE_EQ(svresult[i].position.x, 6800 + i);
        ASSERT_DOUBLE_EQ(svresult[i].position.y, i);
        ASSERT_DOUBLE_EQ(svresult[i].position.z, i);
        ASSERT_DOUBLE_EQ(svresult[i].velocity.x, i);
        ASSERT_DOUBLE_EQ(svresult[i].velocity.y, 8 + i * 0.001);
        ASSERT_DOUBLE_EQ(svresult[i].velocity.z, i);
        ASSERT_DOUBLE_EQ(svresult[i].epoch, i);
        ASSERT_EQ(svresult[i].centerOfMotionId, 399);
        ASSERT_STREQ(svresult[i].inertialFrame, "J2000");
    }
}

TEST(API, GetBodyInformation)
{
    auto res = GetCelestialBodyInfoProxy(399);
    ASSERT_EQ(399, res.Id);
    ASSERT_EQ(10, res.centerOfMotionId);
    ASSERT_STREQ("EARTH", res.Name);
    ASSERT_STREQ("", res.Error);
    ASSERT_EQ(13000, res.FrameId);
    ASSERT_STREQ("ITRF93", res.FrameName);
    ASSERT_DOUBLE_EQ(398600.43543609593, res.GM);
    ASSERT_DOUBLE_EQ(6378.1365999999998, res.Radii.x);
    ASSERT_DOUBLE_EQ(6378.1365999999998, res.Radii.y);
    ASSERT_DOUBLE_EQ(6356.7519000000002, res.Radii.z);
}

TEST(API, GetBodyInformationInvalidId)
{
    auto res = GetCelestialBodyInfoProxy(398);
    ASSERT_STREQ("Not found", res.Error);
}

TEST(API, TransformFrame)
{
    auto res = TransformFrameProxy(IO::Astrodynamics::Frames::InertialFrames::GetICRF().GetName().c_str(), "ITRF93", 0.0);
    ASSERT_DOUBLE_EQ(0.76713121189662548, res.Rotation.w);
    ASSERT_DOUBLE_EQ(-1.8618846012434252e-05, res.Rotation.x);
    ASSERT_DOUBLE_EQ(8.468919252183845e-07, res.Rotation.y);
    ASSERT_DOUBLE_EQ(0.64149022080358797, res.Rotation.z);
    ASSERT_DOUBLE_EQ(-1.9637714059853662e-09, res.AngularVelocity.x);
    ASSERT_DOUBLE_EQ(-2.0389340573814659e-09, res.AngularVelocity.y);
    ASSERT_DOUBLE_EQ(7.2921150642488516e-05, res.AngularVelocity.z);
}

TEST(API, ConvertTLEToStateVectorProxy)
{
    IO::Astrodynamics::Time::TDB epoch("2021-01-20T18:50:13.663106");
    auto stateVector = ConvertTLEToStateVectorProxy(
            "1 25544U 98067A   21020.53488036  .00016717  00000-0  10270-3 0  9054",
            "2 25544  51.6423 353.0312 0000493 320.8755  39.2360 15.49309423 25703",
            epoch.GetSecondsFromJ2000().count());
    ASSERT_DOUBLE_EQ(4363669.2613373389, stateVector.position.x);
    ASSERT_DOUBLE_EQ(-3627809.912410662, stateVector.position.y);
    ASSERT_DOUBLE_EQ(-3747415.4653566754, stateVector.position.z);
    ASSERT_DOUBLE_EQ(5805.8241824895995, stateVector.velocity.x);
    ASSERT_DOUBLE_EQ(2575.7226437161635, stateVector.velocity.y);
    ASSERT_DOUBLE_EQ(4271.5974622410786, stateVector.velocity.z);
    ASSERT_DOUBLE_EQ(664440682.84760022, stateVector.epoch);
}

TEST(API, ConvertConicOrbitalElementsToStateVector)
{
    double perifocalDist = std::sqrt(std::pow(-6.116559469556896E+06, 2) + std::pow(-1.546174698676721E+06, 2) +
                                     std::pow(2.521950157430313E+06, 2));

    IO::Astrodynamics::API::DTO::ConicOrbitalElementsDTO conics;
    conics.frame = IO::Astrodynamics::Frames::InertialFrames::GetICRF().ToCharArray();
    conics.epoch = 663724800.00001490;//"2021-01-12T11:58:50.816" UTC
    conics.meanAnomaly = 4.541224977546975E+01 * IO::Astrodynamics::Constants::DEG_RAD;
    conics.periapsisArgument = 1.062574316262159E+02 * IO::Astrodynamics::Constants::DEG_RAD;
    conics.ascendingNodeLongitude = 3.257605322534260E+01 * IO::Astrodynamics::Constants::DEG_RAD;
    conics.inclination = 5.171921958517460E+01 * IO::Astrodynamics::Constants::DEG_RAD;
    conics.eccentricity = 1.353139738203394E-03;
    conics.perifocalDistance = perifocalDist;
    conics.centerOfMotionId = 399;

    auto sv = ConvertConicElementsToStateVectorProxy(conics);

    //Low accuracy due to conical propagation
    ASSERT_NEAR(-6.116559469556896E+06, sv.position.x, 3e3);
    ASSERT_NEAR(-1.546174698676721E+06, sv.position.y, 3e3);
    ASSERT_NEAR(2.521950157430313E+06, sv.position.z, 3e3);

    ASSERT_NEAR(-8.078523150700097E+02, sv.velocity.x, 0.2);
    ASSERT_NEAR(-5.477647950892673E+03, sv.velocity.y, 1.2);
    ASSERT_NEAR(-5.297615757935174E+03, sv.velocity.z, 1.1);
    ASSERT_EQ(663724800.00001490, sv.epoch);
    ASSERT_EQ(399, sv.centerOfMotionId);
    ASSERT_STREQ(IO::Astrodynamics::Frames::InertialFrames::GetICRF().ToCharArray(), sv.inertialFrame);
}

TEST(API, ConvertEquinoctialElementsToStateVector)
{
    //keplerian elements
    double p = 1.0e7;
    double ecc = 0.1;
    double a = p / (1. - ecc);
    double argp = 30.0 * rpd_c();
    double node = 15.0 * rpd_c();
    double inc = 10.0 * rpd_c();
    double m0 = 45.0 * rpd_c();
    IO::Astrodynamics::Time::TDB t0{-100000000.0s};

    //equinoctial elements
    double h = ecc * sin(argp + node);
    double k = ecc * cos(argp + node);
    double p2 = tan(inc / 2.) * sin(node);
    double q = tan(inc / 2.) * cos(node);
    double L = m0 + argp + node;

    IO::Astrodynamics::API::DTO::EquinoctialElementsDTO eqDTO;
    eqDTO.frame = IO::Astrodynamics::Frames::InertialFrames::GetICRF().ToCharArray();
    eqDTO.declinationOfThePole = IO::Astrodynamics::Constants::PI2;
    eqDTO.rightAscensionOfThePole = -IO::Astrodynamics::Constants::PI2;
    eqDTO.ascendingNodeLongitudeRate = 0.0;
    eqDTO.periapsisLongitudeRate = 0.0;
    eqDTO.h = h;
    eqDTO.p = p2;
    eqDTO.semiMajorAxis = a;
    eqDTO.epoch = t0.GetSecondsFromJ2000().count();
    eqDTO.centerOfMotionId = 399;
    eqDTO.L = L;
    eqDTO.k = k;
    eqDTO.q = q;

    auto sv = ConvertEquinoctialElementsToStateVectorProxy(eqDTO);

    ASSERT_DOUBLE_EQ(-1557343.2179623565, sv.position.x);
    ASSERT_DOUBLE_EQ(10112046.56492505, sv.position.y);
    ASSERT_DOUBLE_EQ(1793343.6111546031, sv.position.z);
    ASSERT_DOUBLE_EQ(-6369.0795341145204, sv.velocity.x);
    ASSERT_DOUBLE_EQ(-517.51239201161684, sv.velocity.y);
    ASSERT_DOUBLE_EQ(202.52220483204573, sv.velocity.z);
    ASSERT_EQ(399, sv.centerOfMotionId);
    ASSERT_STREQ(IO::Astrodynamics::Frames::InertialFrames::GetICRF().ToCharArray(), sv.inertialFrame);
}

TEST(API, ConvertToRaDec)
{
    auto earth = std::make_shared<IO::Astrodynamics::Body::CelestialBody>(399);
    auto moon = std::make_shared<IO::Astrodynamics::Body::CelestialBody>(301, earth);
    auto sv = moon->GetOrbitalParametersAtEpoch()->ToStateVector();

    auto svDTO = ToStateVectorDTO(sv);
    auto ra = ConvertStateVectorToEquatorialCoordinatesProxy(svDTO);
    ASSERT_DOUBLE_EQ(222.44729949955743, ra.rightAscension * IO::Astrodynamics::Constants::RAD_DEG);
    ASSERT_DOUBLE_EQ(-10.900186051699617, ra.declination * IO::Astrodynamics::Constants::RAD_DEG);
    ASSERT_DOUBLE_EQ(402448639.88732731, ra.range);
}

TEST(API, Launch)
{
    IO::Astrodynamics::API::DTO::WindowDTO window{668174400, 667915200};
    IO::Astrodynamics::API::DTO::GeodeticDTO geodetic{-1.4137166941154069, 0.49741883681838395, 0.0};
    IO::Astrodynamics::API::DTO::AzimuthRangeDTO ranges[10];
    IO::Astrodynamics::API::DTO::SiteDTO launchSite;
    launchSite.id = 399003;
    launchSite.name = "site3";
    launchSite.bodyId = 399;
    launchSite.coordinates = geodetic;
    std::string sitePath(SitePath);
    launchSite.directoryPath = sitePath.c_str();
    IO::Astrodynamics::API::DTO::StateVectorDTO sv{};
    sv.epoch = 667915200;
    sv.position.x = 5056554.1874925727;
    sv.position.y = 4395595.4942363985;
    sv.position.z = 0.0;
    sv.velocity.x = -3708.6305608890916;
    sv.velocity.y = 4266.2914313011433;
    sv.velocity.z = 6736.8538488755494;
    sv.inertialFrame = "J2000";
    IO::Astrodynamics::API::DTO::WindowDTO windows[100];
    IO::Astrodynamics::API::DTO::LaunchDTO launch{window, launchSite, launchSite, true, 7200,sv};
    LaunchProxy(launch);
    ASSERT_STREQ("2021-03-03 23:09:15.971", TDBToStringProxy(launch.windows[0].start));
    ASSERT_DOUBLE_EQ(47.00587579161426, launch.inertialAzimuth[0]);
}<|MERGE_RESOLUTION|>--- conflicted
+++ resolved
@@ -70,8 +70,7 @@
     PropagateProxy(scenario);
 }
 
-TEST(API, SpacecraftPropagation)
-{
+TEST(API, SpacecraftPropagation) {
     //Configure Scenario
     IO::Astrodynamics::API::DTO::ScenarioDTO scenario{};
     scenario.Name = "scenatiosites";
@@ -143,8 +142,7 @@
     ASSERT_STREQ("2021-03-04 00:31:44.178432 (TDB)", tdbEnd.ToString().c_str());
 }
 
-TEST(API, FindWindowsOnCoordinateConstraintProxy)
-{
+TEST(API, FindWindowsOnCoordinateConstraintProxy) {
     IO::Astrodynamics::API::DTO::WindowDTO windows[1000];
     IO::Astrodynamics::API::DTO::WindowDTO searchWindow{};
     searchWindow.start = 730036800.0;
@@ -157,8 +155,7 @@
     ASSERT_STREQ("2023-02-19 23:58:50.814787 (UTC)", ToTDBWindow(windows[0]).GetEndDate().ToUTC().ToString().c_str());
 }
 
-TEST(API, FindWindowsOnDistanceConstraintProxy)
-{
+TEST(API, FindWindowsOnDistanceConstraintProxy) {
     IO::Astrodynamics::API::DTO::WindowDTO windows[1000];
     IO::Astrodynamics::API::DTO::WindowDTO searchWindow{};
     searchWindow.start = IO::Astrodynamics::Time::TDB("2007 JAN 1").GetSecondsFromJ2000().count();
@@ -171,8 +168,7 @@
     ASSERT_STREQ("2007-04-01 00:01:05.185654 (TDB)", ToTDBWindow(windows[3]).GetEndDate().ToString().c_str());
 }
 
-TEST(API, FindWindowsOnIlluminationConstraintProxy)
-{
+TEST(API, FindWindowsOnIlluminationConstraintProxy) {
     IO::Astrodynamics::API::DTO::WindowDTO windows[1000];
     IO::Astrodynamics::API::DTO::WindowDTO searchWindow{};
     searchWindow.start = IO::Astrodynamics::Time::TDB("2021-05-17 12:00:00 TDB").GetSecondsFromJ2000().count();
@@ -189,8 +185,7 @@
     ASSERT_STREQ("2021-05-18 12:00:00.000000 (TDB)", ToTDBWindow(windows[1]).GetEndDate().ToString().c_str());
 }
 
-TEST(API, FindWindowsOnOccultationConstraintProxy)
-{
+TEST(API, FindWindowsOnOccultationConstraintProxy) {
     IO::Astrodynamics::API::DTO::WindowDTO windows[1000];
     IO::Astrodynamics::API::DTO::WindowDTO searchWindow{};
     searchWindow.start = IO::Astrodynamics::Time::TDB("2001 DEC 13").GetSecondsFromJ2000().count();
@@ -202,13 +197,9 @@
     ASSERT_STREQ("2001-12-14 21:35:49.100520 (TDB)", ToTDBWindow(windows[0]).GetEndDate().ToString().c_str());
 }
 
-<<<<<<< HEAD
-TEST(API, FindWindowsInFieldOfViewConstraintProxy) {
-=======
 
 TEST(API, FindWindowsInFieldOfViewConstraintProxy)
 {
->>>>>>> 4e09e10f
     IO::Astrodynamics::Math::Vector3D orientation{1.0, 0.0, 0.0};
     IO::Astrodynamics::Math::Vector3D boresight{0.0, 0.0, 1.0};
     IO::Astrodynamics::Math::Vector3D fovvector{1.0, 0.0, 0.0};
@@ -227,7 +218,7 @@
             epoch,
             IO::Astrodynamics::Frames::InertialFrames::GetICRF());
     IO::Astrodynamics::Body::Spacecraft::Spacecraft s{-179, "SC179", 1000.0, 3000.0, std::string(SpacecraftPath),
-                                                      std::move(orbitalParams)};
+                                            std::move(orbitalParams)};
 
     s.AddCircularFOVInstrument(789, "CAMERA789", orientation, boresight, fovvector, 1.5);
 
@@ -259,8 +250,7 @@
     ASSERT_STREQ("2021-06-10 01:47:27.000000 (TDB)", ToTDBWindow(windows[1]).GetEndDate().ToString().c_str());
 }
 
-TEST(API, ReadEphemerisProxy)
-{
+TEST(API, ReadEphemerisProxy) {
     IO::Astrodynamics::API::DTO::WindowDTO searchWindow{};
     searchWindow.start = 0.0;
     searchWindow.end = 100.0;
@@ -278,8 +268,7 @@
     ASSERT_DOUBLE_EQ(0.0, sv[0].epoch);
 }
 
-TEST(API, ReadEphemerisProxyException)
-{
+TEST(API, ReadEphemerisProxyException) {
     IO::Astrodynamics::API::DTO::WindowDTO searchWindow{};
     searchWindow.start = 0.0;
     searchWindow.end = 10001.0;
@@ -289,8 +278,7 @@
                  IO::Astrodynamics::Exception::InvalidArgumentException);
 }
 
-TEST(API, ReadSpacecraftOrientationProxy)
-{
+TEST(API, ReadSpacecraftOrientationProxy) {
     auto earth = std::make_shared<IO::Astrodynamics::Body::CelestialBody>(399); //GEOPHYSICAL PROPERTIES provided by JPL
 
     auto startDate = IO::Astrodynamics::Time::TDB("2021-01-01 13:00:00 (TDB)");
@@ -299,14 +287,14 @@
     std::unique_ptr<IO::Astrodynamics::OrbitalParameters::OrbitalParameters> orbitalParams1 = std::make_unique<IO::Astrodynamics::OrbitalParameters::StateVector>(
             earth,
             IO::Astrodynamics::Math::Vector3D(6678000.0,
-                                              0.0, 0.0),
+                                    0.0, 0.0),
             IO::Astrodynamics::Math::Vector3D(0.0, 7727.0,
-                                              0.0),
+                                    0.0),
             startDate,
             IO::Astrodynamics::Frames::InertialFrames::GetICRF());
 
     IO::Astrodynamics::Body::Spacecraft::Spacecraft s{-172, "OrientationSpc", 1000.0, 3000.0, std::string(SpacecraftPath),
-                                                      std::move(orbitalParams1)};
+                                            std::move(orbitalParams1)};
 
     IO::Astrodynamics::Integrators::VVIntegrator integrator(IO::Astrodynamics::Time::TimeSpan(1.0s));
 
@@ -342,8 +330,7 @@
 
 }
 
-TEST(API, ReadSpacecraftOrientationProxyException)
-{
+TEST(API, ReadSpacecraftOrientationProxyException) {
     IO::Astrodynamics::API::DTO::WindowDTO searchWindow{};
     searchWindow.start = 0.0;
     searchWindow.end = 10001.0;
@@ -353,27 +340,22 @@
                  IO::Astrodynamics::Exception::InvalidArgumentException);
 }
 
-TEST(API, ToTDB)
-{
+TEST(API, ToTDB) {
     ASSERT_DOUBLE_EQ(64.183927284669423, ConvertUTCToTDBProxy(0.0));
 }
 
-TEST(API, ToUTC)
-{
+TEST(API, ToUTC) {
     ASSERT_DOUBLE_EQ(-64.183927263223808, ConvertTDBToUTCProxy(0.0));
 }
 
-TEST(API, Version)
-{
+TEST(API, Version) {
     ASSERT_STREQ("CSPICE_N0067", GetSpiceVersionProxy());
 }
 
-TEST(API, WriteEphemeris)
-{
+TEST(API, WriteEphemeris) {
     const int size = 10;
     IO::Astrodynamics::API::DTO::StateVectorDTO sv[size];
-    for (int i = 0; i < size; ++i)
-    {
+    for (int i = 0; i < size; ++i) {
         sv[i].position.x = 6800 + i;
         sv[i].position.y = i;
         sv[i].position.z = i;
@@ -396,8 +378,7 @@
     window.end = 9.0;
     IO::Astrodynamics::API::DTO::StateVectorDTO svresult[size];
     ReadEphemerisProxy(window, 399, -135, "J2000", "NONE", 1.0, svresult);
-    for (int i = 0; i < size; ++i)
-    {
+    for (int i = 0; i < size; ++i) {
         ASSERT_DOUBLE_EQ(svresult[i].position.x, 6800 + i);
         ASSERT_DOUBLE_EQ(svresult[i].position.y, i);
         ASSERT_DOUBLE_EQ(svresult[i].position.z, i);
@@ -410,8 +391,7 @@
     }
 }
 
-TEST(API, GetBodyInformation)
-{
+TEST(API, GetBodyInformation) {
     auto res = GetCelestialBodyInfoProxy(399);
     ASSERT_EQ(399, res.Id);
     ASSERT_EQ(10, res.centerOfMotionId);
@@ -425,14 +405,12 @@
     ASSERT_DOUBLE_EQ(6356.7519000000002, res.Radii.z);
 }
 
-TEST(API, GetBodyInformationInvalidId)
-{
+TEST(API, GetBodyInformationInvalidId) {
     auto res = GetCelestialBodyInfoProxy(398);
     ASSERT_STREQ("Not found", res.Error);
 }
 
-TEST(API, TransformFrame)
-{
+TEST(API, TransformFrame) {
     auto res = TransformFrameProxy(IO::Astrodynamics::Frames::InertialFrames::GetICRF().GetName().c_str(), "ITRF93", 0.0);
     ASSERT_DOUBLE_EQ(0.76713121189662548, res.Rotation.w);
     ASSERT_DOUBLE_EQ(-1.8618846012434252e-05, res.Rotation.x);
@@ -443,8 +421,7 @@
     ASSERT_DOUBLE_EQ(7.2921150642488516e-05, res.AngularVelocity.z);
 }
 
-TEST(API, ConvertTLEToStateVectorProxy)
-{
+TEST(API, ConvertTLEToStateVectorProxy) {
     IO::Astrodynamics::Time::TDB epoch("2021-01-20T18:50:13.663106");
     auto stateVector = ConvertTLEToStateVectorProxy(
             "1 25544U 98067A   21020.53488036  .00016717  00000-0  10270-3 0  9054",
@@ -459,8 +436,7 @@
     ASSERT_DOUBLE_EQ(664440682.84760022, stateVector.epoch);
 }
 
-TEST(API, ConvertConicOrbitalElementsToStateVector)
-{
+TEST(API, ConvertConicOrbitalElementsToStateVector) {
     double perifocalDist = std::sqrt(std::pow(-6.116559469556896E+06, 2) + std::pow(-1.546174698676721E+06, 2) +
                                      std::pow(2.521950157430313E+06, 2));
 
@@ -490,8 +466,7 @@
     ASSERT_STREQ(IO::Astrodynamics::Frames::InertialFrames::GetICRF().ToCharArray(), sv.inertialFrame);
 }
 
-TEST(API, ConvertEquinoctialElementsToStateVector)
-{
+TEST(API, ConvertEquinoctialElementsToStateVector) {
     //keplerian elements
     double p = 1.0e7;
     double ecc = 0.1;
@@ -536,8 +511,7 @@
     ASSERT_STREQ(IO::Astrodynamics::Frames::InertialFrames::GetICRF().ToCharArray(), sv.inertialFrame);
 }
 
-TEST(API, ConvertToRaDec)
-{
+TEST(API, ConvertToRaDec) {
     auto earth = std::make_shared<IO::Astrodynamics::Body::CelestialBody>(399);
     auto moon = std::make_shared<IO::Astrodynamics::Body::CelestialBody>(301, earth);
     auto sv = moon->GetOrbitalParametersAtEpoch()->ToStateVector();
@@ -547,32 +521,4 @@
     ASSERT_DOUBLE_EQ(222.44729949955743, ra.rightAscension * IO::Astrodynamics::Constants::RAD_DEG);
     ASSERT_DOUBLE_EQ(-10.900186051699617, ra.declination * IO::Astrodynamics::Constants::RAD_DEG);
     ASSERT_DOUBLE_EQ(402448639.88732731, ra.range);
-}
-
-TEST(API, Launch)
-{
-    IO::Astrodynamics::API::DTO::WindowDTO window{668174400, 667915200};
-    IO::Astrodynamics::API::DTO::GeodeticDTO geodetic{-1.4137166941154069, 0.49741883681838395, 0.0};
-    IO::Astrodynamics::API::DTO::AzimuthRangeDTO ranges[10];
-    IO::Astrodynamics::API::DTO::SiteDTO launchSite;
-    launchSite.id = 399003;
-    launchSite.name = "site3";
-    launchSite.bodyId = 399;
-    launchSite.coordinates = geodetic;
-    std::string sitePath(SitePath);
-    launchSite.directoryPath = sitePath.c_str();
-    IO::Astrodynamics::API::DTO::StateVectorDTO sv{};
-    sv.epoch = 667915200;
-    sv.position.x = 5056554.1874925727;
-    sv.position.y = 4395595.4942363985;
-    sv.position.z = 0.0;
-    sv.velocity.x = -3708.6305608890916;
-    sv.velocity.y = 4266.2914313011433;
-    sv.velocity.z = 6736.8538488755494;
-    sv.inertialFrame = "J2000";
-    IO::Astrodynamics::API::DTO::WindowDTO windows[100];
-    IO::Astrodynamics::API::DTO::LaunchDTO launch{window, launchSite, launchSite, true, 7200,sv};
-    LaunchProxy(launch);
-    ASSERT_STREQ("2021-03-03 23:09:15.971", TDBToStringProxy(launch.windows[0].start));
-    ASSERT_DOUBLE_EQ(47.00587579161426, launch.inertialAzimuth[0]);
 }